--- conflicted
+++ resolved
@@ -18,24 +18,11 @@
 
   spoke:
     build: ./spoke
-<<<<<<< HEAD
     deploy:
       replicas: 2
     pull_policy: always
-=======
-    container_name: spoke1
-    volumes:
-      - configs:/app/wg-configs
-    cap_add:
-      - NET_ADMIN
-    environment:
-      - HUB_ENDPOINT=${HUB_ENDPOINT}
-      - HUB_PUB_KEY=${HUB_PUB_KEY}
-      - DEFAULT_PEER_PRIV_KEY=${DEFAULT_PEER_PRIV_KEY}
->>>>>>> cfa80874
     restart: always
     volumes:
-<<<<<<< HEAD
       - configs:/app/wg-configs
       - ~/.cache/huggingface:/root/.cache/huggingface
       - models:/app/models
@@ -45,9 +32,6 @@
       timeout: 10s
       retries: 3
       start_period: 20s
-=======
-      - configs2:/app/wg-configs
->>>>>>> cfa80874
     cap_add:
       # gives the container advanced control over networking, to ensure it can configure for the internal VPN
       - NET_ADMIN
@@ -55,19 +39,11 @@
       - HUB_ENDPOINT=${HUB_ENDPOINT}
       - HUB_PUB_KEY=${HUB_PUB_KEY}
       - DEFAULT_PEER_PRIV_KEY=${DEFAULT_PEER_PRIV_KEY}
-<<<<<<< HEAD
       - ENABLED_FOR_REQUESTS=${ENABLED_FOR_REQUESTS}
       - CHUNKER_WORKERS=1
       - CHUNKER_MAX_CONCURRENT_THREADS_PER_WORKER=4
-=======
-    restart: always
->>>>>>> cfa80874
 
 volumes:
   peers:
   configs:
-<<<<<<< HEAD
-  models:
-=======
-  configs2:
->>>>>>> cfa80874
+  models: